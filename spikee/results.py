--- conflicted
+++ resolved
@@ -944,20 +944,6 @@
                     for query in custom_query:
                         if len(query) > 1:
                             field = result.get(query[1], None)
-<<<<<<< HEAD
-=======
-                            if field is None:
-                                invert = query[0].startswith("!")
-                                if invert:
-                                    query[0] = query[0][1:]
-
-                                if query[0] is "none" or query[0] == "null":
-                                    query_match = not invert
-                                else:
-                                    query_match = False if not invert else True
-                                break
->>>>>>> 05756085
-
                             if field is None:
                                 trimmed_query = query[0].lstrip("!")
                                 invert = query[0].startswith("!")

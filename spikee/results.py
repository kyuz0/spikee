import json
import os
import pandas as pd  # Required for Excel conversion
from collections import defaultdict
from tabulate import tabulate
import html
import traceback
import time
from tqdm import tqdm
from InquirerPy import inquirer

from .judge import annotate_judge_options, call_judge
from .utilities.files import read_jsonl_file, write_jsonl_file, process_jsonl_input_files, extract_prefix_from_file_name, extract_directory_from_file_path, build_resource_name, prepare_output_file
from .utilities.tags import validate_and_get_tag


def encode_special_characters(value):
    """Encodes special characters like newlines as '\\n' for Excel export."""
    if isinstance(value, str):
        return value.replace("\n", "\\n").replace("\r", "\\r").replace("\t", "\\t")
    return value  # If not a string, return as-is


def preprocess_results(results):
    """Preprocess results to encode special characters in specific fields."""
    for result in results:
        # Encode special characters in these fields if they exist
        if "injection_delimiters" in result:
            result["injection_delimiters"] = encode_special_characters(
                result["injection_delimiters"]
            )
        if "spotlighting_data_markers" in result:
            result["spotlighting_data_markers"] = encode_special_characters(
                result["spotlighting_data_markers"]
            )
    return results


def group_entries_with_attacks(results):
    """
    Group original entries with their corresponding dynamic attack entries.

    Returns:
        dict: A mapping from original IDs to a list of entries (original + attacks)
        dict: A mapping from attack IDs to their original ID
    """
    groups = defaultdict(list)
    attack_to_original = {}

    # First pass - identify all entries
    for entry in results:
        entry_id = entry["id"]
        source_file = entry.get("source_file", None)  # Used for combined result analysis

        # Check if this is an attack entry
        if isinstance(entry_id, str) and "-attack" in entry_id:
            # Extract the original ID from the attack ID
            original_id_str = entry_id.split("-attack")[0]
            # Convert to the same type as the original ID (int or str)
            try:
                original_id = int(original_id_str)
            except ValueError:
                original_id = original_id_str

            if source_file is not None:  # For consistent key lookup
                str_original_id = str(original_id) + "-" + source_file
                str_entry_id = str(entry_id) + "-" + source_file
            else:
                str_original_id = str(original_id)
                str_entry_id = str(entry_id)

            groups[str_original_id].append(entry)
            attack_to_original[str_entry_id] = str_original_id
        else:
            # This is an original entry - use string representation for consistent keys
            if source_file is not None:
                str_entry_id = str(entry_id) + "-" + source_file
            else:
                str_entry_id = str(entry_id)
            groups[str_entry_id].append(entry)

    return groups, attack_to_original


def escape_special_chars(text):
    """Escapes special characters for console output."""
    if text is None:
        return "None"
    return repr(text)


# region analyze
def analyze_results(args):
    result_files = process_jsonl_input_files(args.result_file, args.result_folder, file_type=["results", "rejudge", "extract"])
    output_format = args.output_format

    # False positive status and multi-file check
    fp_check_file = (
        args.false_positive_checks if hasattr(args, "false_positive_checks") else None
    )

    if len(result_files) > 1 and fp_check_file:
        print(f"[Error] false positive checks cannot be used when analyzing multiple results. Currently selected {len(result_files)} results.")
        exit(1)

    def process_results(args, results, result_file):
        # --- 1. SETUP ---
        # Group original entries with their dynamic attack entries
        entry_groups, attack_to_original = group_entries_with_attacks(results)

        # Count unique entries (considering original + attack as one logical entry)
        total_entries = len(entry_groups)

        # Count success at the group level (success if any entry in the group succeeded)
        successful_groups = 0
        initially_successful_groups = 0  # Succeeded without dynamic attack
        attack_only_successful_groups = 0  # Succeeded only with dynamic attack
        failed_groups = 0
        guardrail_groups = 0
        error_groups = 0
        total_attempts = 0

        # Track which attack types were successful
        attack_types = defaultdict(lambda: {"total": 0, "successes": 0, "attempts": 0, "guardrail": 0})

        # Track which unique features (like jailbreak_type) are associated with each group
        group_features = {}

        # Track Triggered Guardrail Categories
        guardrail_categories = {}

        # Check if any dynamic attacks were used
        has_dynamic_attacks = False

        # --- 2. PROCESS GROUPS ---
        for original_id, entries in entry_groups.items():
            # Count total attempts across all entries in the group
            group_attempts = sum(entry.get("attempts", 1) for entry in entries)
            total_attempts += group_attempts

            # Check if any entry in this group is a dynamic attack
            attack_entries = [
                e for e in entries if isinstance(e["id"], str) and "-attack" in str(e["id"])
            ]
            if attack_entries:
                has_dynamic_attacks = True

            # Check initial success (original entry without attack)
            initial_entries = [
                e
                for e in entries
                if not (isinstance(e["id"], str) and "-attack" in str(e["id"]))
            ]
            initial_success = any(e.get("success", False) for e in initial_entries)

            # Check attack success (entries with -attack)
            attack_success = any(e.get("success", False) for e in attack_entries)

            # Overall success
            group_success = initial_success or attack_success

<<<<<<< HEAD
            # check if all entries had guardrail triggered
=======
            # check if all entries had guardrails triggered
>>>>>>> ff1bc8de
            group_has_guardrail = all(
                entry.get("guardrail", False) for entry in entries
            )

            # Check if all entries had errors
            group_has_error = all(
                entry.get("error") not in [None, "No response received"]
                for entry in entries
            )

            # Track attack types
            for attack_entry in attack_entries:
                attack_name = attack_entry.get("attack_name", "None")
                if attack_name != "None":
                    # Clean up the attack name by removing 'spikee.' prefix
                    clean_attack_name = attack_name.replace("spikee.attacks.", "").replace(
                        "spikee.", ""
                    )
                    attack_types[clean_attack_name]["total"] += 1
                    attack_types[clean_attack_name]["attempts"] += attack_entry.get(
                        "attempts", 1
                    )
                    if attack_entry.get("success", False):
                        attack_types[clean_attack_name]["successes"] += 1

                    elif attack_entry.get("guardrail", False):
                        attack_types[clean_attack_name]["guardrail"] += 1

            # Increment appropriate counters
            if group_success:
                successful_groups += 1
                if initial_success:
                    initially_successful_groups += 1
                elif attack_success:
                    attack_only_successful_groups += 1
            elif group_has_error:
                error_groups += 1
                if group_has_guardrail:
                    guardrail_groups += 1
            else:
                failed_groups += 1

            # Increment guardrail categories
            for entry in entries:
                if entry.get("guardrail", False):
                    categories = entry.get("guardrail_categories", {})
                    for category, triggered in categories.items():
                        if triggered:
                            if category not in guardrail_categories:
                                guardrail_categories[category] = 0
                            guardrail_categories[category] += 1

            # Store the original entry's features to use in breakdowns
            # (We use the original entry for consistency)
            original_entry = next(
                (
                    e
                    for e in entries
                    if not isinstance(e["id"], str) or "-attack" not in str(e["id"])
                ),
                entries[0],
            )
            group_features[original_id] = original_entry

        # --- 3. CALCULATE STATISTICS ---
        # Calculate attack success rates
        attack_success_rate = (
            (successful_groups / total_entries) * 100 if total_entries else 0
        )
        initial_success_rate = (
            (initially_successful_groups / total_entries) * 100 if total_entries else 0
        )
        attack_improvement = (
            (attack_only_successful_groups / total_entries) * 100 if total_entries else 0
        )

        # --- 4. OUTPUT GENERAL OVERVIEW ---
        print(f"\n=== Analysis of Results File: {result_file} ===")
        print("=== General Statistics ===")
        print(f"Total Unique Entries: {total_entries}")

        if has_dynamic_attacks:
            print(f"Successful Attacks (Total): {successful_groups} [{(successful_groups / total_entries) * 100:.2f}%]")
            print(f"  - Initially Successful: {initially_successful_groups} [{(initially_successful_groups / total_entries) * 100:.2f}%]")
            print(
                f"  - Only Successful with Dynamic Attack: {attack_only_successful_groups} [{(attack_only_successful_groups / total_entries) * 100:.2f}%]"
            )
            print(f"Failed Attacks: {failed_groups} [{(failed_groups / total_entries) * 100:.2f}%]")
            print(f"Errors: {error_groups} [{(error_groups / total_entries) * 100:.2f}%]")
            if guardrail_groups > 0:
                print(f"Guardrail Triggers: {guardrail_groups} [{(guardrail_groups / total_entries) * 100:.2f}%]")
            print(f"Total Attempts: {total_attempts}")
            print(f"Attack Success Rate (Overall): {attack_success_rate:.2f}%")
            print(
                f"Attack Success Rate (Without Dynamic Attack): {initial_success_rate:.2f}%"
            )
            print(
                f"Attack Success Rate (Improvement from Dynamic Attack): {attack_improvement:.2f}%\n"
            )
        else:
            print(f"Successful Attacks: {successful_groups} [{(successful_groups / total_entries) * 100:.2f}%]")
            print(f"Failed Attacks: {failed_groups} [{(failed_groups / total_entries) * 100:.2f}%]")
            print(f"Errors: {error_groups} [{(error_groups / total_entries) * 100:.2f}%]")
            if guardrail_groups > 0:
                print(f"Guardrail Triggers: {guardrail_groups} [{(guardrail_groups / total_entries) * 100:.2f}%]")
            print(f"Total Attempts: {total_attempts}")
            print(f"Attack Success Rate: {attack_success_rate:.2f}%\n")

        # Print attack type statistics if any dynamic attacks were used
        if attack_types:
            print("=== Dynamic Attack Statistics ===")
            table = []
            for attack_name, stats in attack_types.items():
                success_rate = (
                    (stats["successes"] / stats["total"]) * 100 if stats["total"] else 0
                )
                table.append(
                    [
                        attack_name,
                        stats["total"],
                        stats["successes"],
                        stats["attempts"],
                        stats["guardrail"],
                        f"{success_rate:.2f}%",
                    ]
                )

            # Sort by success rate
            table.sort(key=lambda x: float(x[5].strip("%")), reverse=True)
            headers = ["Attack Type", "Total", "Successes", "Attempts", "Guardrail", "Success Rate"]
            print(tabulate(table, headers=headers))
            print()

        if not args.overview:
            # --- 5. FALSE POSITIVE ANALYSIS ---
            # False positive analysis
            fp_data = None
            if fp_check_file:
                if not os.path.exists(fp_check_file):
                    print(f"\nWARNING: False positive check file '{fp_check_file}' not found or not accessible.")
                else:
                    fp_data = calc_and_print_false_positives(fp_check_file, successful_groups, failed_groups)

            # --- 6. DETAILED BREAKDOWNS ---
            breakdown_fields, breakdowns, combination_counts = calc_breakdowns(group_features, entry_groups)

            # Print breakdowns
            for field in breakdown_fields:
                data = breakdowns[field]
                if data:
                    print_breakdown(field, data, has_dynamic_attacks)

            # --- 7. GUARDRAIL CATEGORIES ---
            if len(guardrail_categories) > 0:
                print("=== Guardrail Category Breakdown ===")
                table = []
                for category, count in guardrail_categories.items():
                    table.append([category, count, f"{(count / total_entries) * 100:.2f}%"])
                # Sort by count descending
                table.sort(key=lambda x: x[1], reverse=True)
                headers = ["Guardrail Category", "Trigger Count", "Trigger Rate"]
                print(tabulate(table, headers=headers))
                print()

            # --- 8. COMBINATION ANALYSIS ---
            top_10, bottom_10, combination_stats_sorted = calc_combinations(combination_counts)

            # Print top 10 and bottom 10 combinations
            print_combination_stats("Top 10 Most Successful Combinations", top_10, has_dynamic_attacks)
            print_combination_stats("Top 10 Least Successful Combinations", bottom_10, has_dynamic_attacks)
        else:
            fp_data = None
            combination_stats_sorted = []

        # Optionally, generate HTML report
        if output_format == "html":
            attack_statistics = None
            if has_dynamic_attacks:
                attack_statistics = {
                    "has_dynamic_attacks": True,
                    "initially_successful": initially_successful_groups,
                    "attack_only_successful": attack_only_successful_groups,
                    "initial_success_rate": initial_success_rate,
                    "attack_improvement": attack_improvement,
                    "attack_types": attack_types,
                }

            generate_html_report(
                result_file,
                results,
                total_entries,
                successful_groups,
                failed_groups,
                error_groups,
                total_attempts,
                attack_success_rate,
                breakdowns,
                combination_stats_sorted,
                fp_data,
                attack_statistics,
            )

    if args.combine:
        print("[Overview] Printing statistics for the following result(s): ")
        combined_results = []
        for result_file in result_files:
            print(" - {}".format(result_file))
            # Load the results data
            results = read_jsonl_file(result_file)

            for result in results:
                result['source_file'] = result_file  # Track source file for each entry

            combined_results.extend(results)

        # process and analyze combined result file
        process_results(args, combined_results, "Combined")
    else:
        for result_file in result_files:
            # Load the results data
            results = read_jsonl_file(result_file)

            # process and analyze single result file
            process_results(args, results, result_file)


def calc_and_print_false_positives(fp_check_file, successful_groups, failed_groups):
    fp_data = None
    print("\n=== False Positive Analysis ===")
    print(f"False Positive Check File: {fp_check_file}")

    try:
        # Load the false positive checks data
        fp_results = read_jsonl_file(fp_check_file)
        print(f"Loaded {len(fp_results)} entries from false positive check file")

        # Group the false positive entries with their dynamic attack entries (if any)
        fp_groups, _ = group_entries_with_attacks(fp_results)
        print(f"Grouped into {len(fp_groups)} unique entries")

        # Count success/failure in false positive checks
        fp_success = 0  # True Negatives (benign prompts correctly allowed)
        fp_failure = 0  # False Positives (benign prompts incorrectly blocked)

        for fp_id, entries in fp_groups.items():
            # If any entry in the group was successful, count it as a success
            if any(entry.get("success", False) for entry in entries):
                fp_success += 1
            else:
                fp_failure += 1

        # Calculate confusion matrix values
        false_negatives = successful_groups  # Attacks that went through (should have been blocked)
        true_positives = failed_groups  # Attacks that were blocked (correctly)
        true_negatives = (
            fp_success  # Benign prompts that went through (correctly)
        )
        false_positives = (
            fp_failure  # Benign prompts that were blocked (incorrectly)
        )

        # Calculate metrics
        precision = (
            true_positives / (true_positives + false_positives)
            if (true_positives + false_positives) > 0
            else 0
        )
        recall = (
            true_positives / (true_positives + false_negatives)
            if (true_positives + false_negatives) > 0
            else 0
        )
        f1_score = (
            2 * (precision * recall) / (precision + recall)
            if (precision + recall) > 0
            else 0
        )
        accuracy = (
            (true_positives + true_negatives)
            / (
                true_positives
                + true_negatives
                + false_positives
                + false_negatives
            )
            if (
                true_positives
                + true_negatives
                + false_positives
                + false_negatives
            )
            > 0
            else 0
        )

        # Explicitly print the confusion matrix to CLI
        print("\n=== Confusion Matrix ===")
        print(f"True Positives (attacks correctly blocked): {true_positives}")
        print(f"False Negatives (attacks incorrectly allowed): {false_negatives}")
        print(f"True Negatives (benign prompts correctly allowed): {true_negatives}")
        print(f"False Positives (benign prompts incorrectly blocked): {false_positives}")

        # Explicitly print the metrics to CLI
        print("\n=== Performance Metrics ===")
        print(f"Precision: {precision:.4f} - Of all blocked prompts, what fraction were actual attacks")
        print(f"Recall: {recall:.4f} - Of all actual attacks, what fraction were blocked")
        print(f"F1 Score: {f1_score:.4f} - Harmonic mean of precision and recall")
        print(f"Accuracy: {accuracy:.4f} - Overall accuracy across all prompts\n")

        # Store metrics for HTML report
        return {
            "file": fp_check_file,
            "true_positives": true_positives,
            "false_negatives": false_negatives,
            "true_negatives": true_negatives,
            "false_positives": false_positives,
            "precision": precision,
            "recall": recall,
            "f1_score": f1_score,
            "accuracy": accuracy,
        }
    except Exception as e:
        print(f"Error processing false positive check file: {e}")


def calc_breakdowns(group_features, entry_groups):
    # Initialize counters for breakdowns
    breakdown_fields = [
        "jailbreak_type",
        "instruction_type",
        "task_type",
        "position",
        "spotlighting_data_markers",
        "injection_delimiters",
        "lang",
        "suffix_id",
        "plugin",
    ]

    breakdowns = {
        field: defaultdict(
            lambda: {
                "total": 0,
                "successes": 0,
                "initial_successes": 0,
                "attack_only_successes": 0,
                "attempts": 0,
            }
        )
        for field in breakdown_fields
    }

    # Initialize combination counters
    combination_counts = defaultdict(
        lambda: {
            "total": 0,
            "successes": 0,
            "initial_successes": 0,
            "attack_only_successes": 0,
            "attempts": 0,
        }
    )

    # Process groups for breakdowns
    for original_id, entry in group_features.items():
        # Get all entries in this group
        entries = entry_groups[original_id]

        # Check success types
        initial_entries = [
            e
            for e in entries
            if not (isinstance(e["id"], str) and "-attack" in str(e["id"]))
        ]
        attack_entries = [
            e for e in entries if isinstance(e["id"], str) and "-attack" in str(e["id"])
        ]

        initial_success = any(e.get("success", False) for e in initial_entries)
        attack_success = any(e.get("success", False) for e in attack_entries)
        overall_success = initial_success or attack_success
        attack_only_success = not initial_success and attack_success

        # Total attempts for this group
        group_attempts = sum(e.get("attempts", 1) for e in entries)

        # Prepare fields, replacing missing or empty values with 'None'
        jailbreak_type = entry.get("jailbreak_type") or "None"
        instruction_type = entry.get("instruction_type") or "None"
        lang = entry.get("lang") or "None"
        suffix_id = entry.get("suffix_id") or "None"
        plugin = entry.get("plugin") or "None"

        # Update combination counts
        combo_key = (jailbreak_type, instruction_type, lang, suffix_id, plugin)
        combination_counts[combo_key]["total"] += 1
        combination_counts[combo_key]["attempts"] += group_attempts
        if overall_success:
            combination_counts[combo_key]["successes"] += 1
        if initial_success:
            combination_counts[combo_key]["initial_successes"] += 1
        if attack_only_success:
            combination_counts[combo_key]["attack_only_successes"] += 1

        # Update breakdowns
        for field in breakdown_fields:
            value = entry.get(field, "None") or "None"
            breakdowns[field][value]["total"] += 1
            breakdowns[field][value]["attempts"] += group_attempts
            if overall_success:
                breakdowns[field][value]["successes"] += 1
            if initial_success:
                breakdowns[field][value]["initial_successes"] += 1
            if attack_only_success:
                breakdowns[field][value]["attack_only_successes"] += 1

    return breakdown_fields, breakdowns, combination_counts


def print_breakdown(field_name, data, has_dynamic_attacks):
    print(f"=== Breakdown by {field_name.replace('_', ' ').title()} ===")
    table = []

    if has_dynamic_attacks:
        # Full version with attack statistics
        for value, stats in data.items():
            total = stats["total"]
            successes = stats["successes"]
            initial_successes = stats["initial_successes"]
            attack_only_successes = stats["attack_only_successes"]
            attempts = stats["attempts"]

            success_rate = (successes / total) * 100 if total else 0
            initial_success_rate = (initial_successes / total) * 100 if total else 0
            attack_improvement = ((attack_only_successes / total) * 100 if total else 0)

            escaped_value = escape_special_chars(value)
            table.append(
                [
                    escaped_value,
                    total,
                    successes,
                    initial_successes,
                    attack_only_successes,
                    attempts,
                    f"{success_rate:.2f}%",
                    f"{initial_success_rate:.2f}%",
                    f"{attack_improvement:.2f}%",
                ]
            )

        # Sort the table by overall success rate descending
        table.sort(key=lambda x: float(x[6].strip("%")), reverse=True)
        headers = [
            field_name.title(),
            "Total",
            "All Successes",
            "Initial Successes",
            "Attack-Only Successes",
            "Attempts",
            "Success Rate",
            "Initial Success Rate",
            "Attack Improvement",
        ]
    else:
        # Simplified version without attack statistics
        for value, stats in data.items():
            total = stats["total"]
            successes = stats["successes"]
            attempts = stats["attempts"]

            success_rate = (successes / total) * 100 if total else 0

            escaped_value = escape_special_chars(value)
            table.append(
                [escaped_value, total, successes, attempts, f"{success_rate:.2f}%"]
            )

        # Sort the table by success rate descending
        table.sort(key=lambda x: float(x[4].strip("%")), reverse=True)
        headers = [
            field_name.title(),
            "Total",
            "Successes",
            "Attempts",
            "Success Rate",
        ]

    print(tabulate(table, headers=headers), "\n")


def calc_combinations(combination_counts):
    # Analyze combinations
    # Calculate success rates for each combination
    combination_stats = []
    for combo, stats in combination_counts.items():
        total = stats["total"]
        successes = stats["successes"]
        initial_successes = stats["initial_successes"]
        attack_only_successes = stats["attack_only_successes"]
        attempts = stats["attempts"]

        success_rate = (successes / total) * 100 if total else 0
        initial_success_rate = (initial_successes / total) * 100 if total else 0
        attack_improvement = (attack_only_successes / total) * 100 if total else 0

        combination_stats.append(
            {
                "jailbreak_type": combo[0],
                "instruction_type": combo[1],
                "lang": combo[2],
                "suffix_id": combo[3],
                "plugin": combo[4],
                "total": total,
                "successes": successes,
                "initial_successes": initial_successes,
                "attack_only_successes": attack_only_successes,
                "attempts": attempts,
                "success_rate": success_rate,
                "initial_success_rate": initial_success_rate,
                "attack_improvement": attack_improvement,
            }
        )

    # Sort combinations by success rate
    combination_stats_sorted = sorted(
        combination_stats, key=lambda x: x["success_rate"], reverse=True
    )

    # Get top 10 most successful combinations
    top_10 = combination_stats_sorted[:10]

    # Get bottom 10 least successful combinations (excluding combinations with zero total)
    bottom_10 = [combo for combo in combination_stats_sorted if combo["total"] > 0][
        -10:
    ]

    return top_10, bottom_10, combination_stats_sorted


def print_combination_stats(title, combo_list, has_dynamic_attacks):
    print(f"\n=== {title} ===")
    table = []

    if has_dynamic_attacks:
        # Full version with attack statistics
        for combo in combo_list:
            jailbreak_type = escape_special_chars(combo["jailbreak_type"])
            instruction_type = escape_special_chars(combo["instruction_type"])
            lang = escape_special_chars(combo["lang"])
            suffix_id = escape_special_chars(combo["suffix_id"])
            plugin = escape_special_chars(combo["plugin"])

            total = combo["total"]
            successes = combo["successes"]
            initial_successes = combo["initial_successes"]
            attack_only_successes = combo["attack_only_successes"]
            attempts = combo["attempts"]

            success_rate = f"{combo['success_rate']:.2f}%"
            initial_success_rate = f"{combo['initial_success_rate']:.2f}%"
            attack_improvement = f"{combo['attack_improvement']:.2f}%"

            table.append(
                [
                    jailbreak_type,
                    instruction_type,
                    lang,
                    suffix_id,
                    plugin,
                    total,
                    successes,
                    initial_successes,
                    attack_only_successes,
                    attempts,
                    success_rate,
                    initial_success_rate,
                    attack_improvement,
                ]
            )

        headers = [
            "Jailbreak Type",
            "Instruction Type",
            "Language",
            "Suffix ID",
            "Plugin",
            "Total",
            "All Successes",
            "Initial Successes",
            "Attack-Only Successes",
            "Attempts",
            "Success Rate",
            "Initial Rate",
            "Attack Improvement",
        ]
    else:
        # Simplified version without attack statistics
        for combo in combo_list:
            jailbreak_type = escape_special_chars(combo["jailbreak_type"])
            instruction_type = escape_special_chars(combo["instruction_type"])
            lang = escape_special_chars(combo["lang"])
            suffix_id = escape_special_chars(combo["suffix_id"])
            plugin = escape_special_chars(combo["plugin"])

            total = combo["total"]
            successes = combo["successes"]
            attempts = combo["attempts"]

            success_rate = f"{combo['success_rate']:.2f}%"

            table.append(
                [
                    jailbreak_type,
                    instruction_type,
                    lang,
                    suffix_id,
                    plugin,
                    total,
                    successes,
                    attempts,
                    success_rate,
                ]
            )

        headers = [
            "Jailbreak Type",
            "Instruction Type",
            "Language",
            "Suffix ID",
            "Plugin",
            "Total",
            "Successes",
            "Attempts",
            "Success Rate",
        ]

    print(tabulate(table, headers=headers), "\n")
# endregion


def rejudge_results(args):
    result_files = process_jsonl_input_files(args.result_file, args.result_folder, file_type="results")

    print("[Overview] The following file(s) will be re-judged: ")
    print("\n - " + "\n - ".join(result_files))

    for result_file in result_files:
        print(f" \n\n[Start] Currently Re-judging: {result_file.split(os.sep)[-1]}")

        # Obtain file names
        file_dir = extract_directory_from_file_path(result_file)
        prefix, resource_name = extract_prefix_from_file_name(result_file)

        # Obtain results to re-judge and annotate judge options
        results = read_jsonl_file(result_file)

        judge_options = args.judge_options
        results = annotate_judge_options(results, judge_options)

        # Resume handling (per tester.py behavior)
        output_file = None
        mode = None
        completed_ids = set()
        success_count = 0

        if args.resume:
            # Attempt to obtain file name
            resume_name = build_resource_name("rejudge" + resource_name)
            file_index = os.listdir(file_dir)
            newest = 0

            # Obtain newest valid rejudge file, or fallback to new rejudge file.
            for file in file_index:
                if str(file).startswith(resume_name):
                    try:
                        age = int(file.removeprefix(resume_name).removesuffix(".jsonl"))

                        if age > newest:
                            newest = age
                            output_file = file

                    except Exception:
                        continue

            # Resume file exists
            if output_file is not None:
                output_file = os.path.join(file_dir, output_file)

                existing = read_jsonl_file(output_file)
                completed_ids = {r["id"] for r in existing}
                success_count = sum(1 for r in existing if r.get("success"))
                mode = "a"

                print(
                    f"[Resume] Found {len(completed_ids)} completed entries in {'temp'}."
                )
            else:
                print(
                    "[Resume] Existing rejudge results file not found, generating new results."
                )

        if output_file is None:
            output_file = prepare_output_file(file_dir, "rejudge", resource_name, None, None)
            mode = "w"

        # Stream write, allows CTRL+C leaves a partial file
        with open(output_file, mode, encoding="utf-8") as out_f:
            try:
                with tqdm(
                    total=len(results),
                    desc="Rejudged: ",
                    position=1,
                    initial=len(completed_ids),
                ) as pbar:
                    # Shows current successes in the loading bar
                    pbar.set_postfix(success=success_count)

                    # Process results
                    for entry in results:
                        # Skip already completed
                        if entry["id"] in completed_ids:
                            continue

                        try:
                            entry["success"] = call_judge(entry, entry["response"])

                        except Exception as e:
                            error_message = str(e)
                            entry["success"] = False
                            print("[Error] {}: {}".format(entry["id"], error_message))
                            traceback.print_exc()

                        # Update progress bar
                        if entry.get("success", False):
                            success_count += 1

                        json.dump(entry, out_f, ensure_ascii=False)
                        out_f.write("\n")
                        out_f.flush()

                        pbar.update(1)
                        pbar.set_postfix(success=success_count)

            except KeyboardInterrupt:
                print(
                    f"\n[Interrupt] CTRL+C pressed. Partial results saved to {output_file}"
                )


def extract_results(args):
    result_files = process_jsonl_input_files(args.result_file, args.result_folder, file_type="results")

    # Category validation
    category = args.category or "success"
    if category not in ["success", "failure", "error", "guardrail", "no-guardrail", "custom"]:
        print(f"[Error] Invalid category '{category}' specified for extraction. Must be one of: success, failure, error, guardrail, no-guardrail, custom.")
        exit(1)

    # Custom Category
    custom_query = []
    if args.category == "custom":
        if args.custom_search is None:
            print("[Error] Custom search requires the --custom_value to be specified.")
            exit(1)

        for query in args.custom_search:
            query = query.split(":", 1)
            query.reverse()
            custom_query.append(query)

        def search(query, text):
            invert = query.startswith("!")
            if invert:
                query = query[1:]

            result = query in text
            return not result if invert else result

    # Print overview
    print("[Overview] Results will be extracted from the following file(s): ")

    matching_results = []
    id_count = 0
    total_count = 0
    for result_file in result_files:
        print(f" - {result_file}")

        result_name = result_file.split(os.sep)[-1].removesuffix(".jsonl")

        # Load the results data
        results = read_jsonl_file(result_file)

        for result in results:
            total_count += 1
            result['source_file'] = result_file  # Track source file for each entry
            match category:
                case "success":
                    if result.get("success", False):
                        id_count += 1
                        result['id'] = id_count
                        result['long_id'] = f"{result['long_id']}_extracted_{result_name}"

                        matching_results.append(result)

                case "failure":
                    if not result.get("success", False):
                        id_count += 1
                        result['id'] = id_count
                        result['long_id'] = f"{result['long_id']}_extracted_{result_name}"

                        matching_results.append(result)

                case "error":
                    if result.get("error", None) not in [None, "No response received"]:
                        id_count += 1
                        result['id'] = id_count
                        result['long_id'] = f"{result['long_id']}_extracted_{result_name}"

                        matching_results.append(result)

                case "guardrail":
                    if result.get("guardrail_triggered", False):
                        id_count += 1
                        result['id'] = id_count
                        result['long_id'] = f"{result['long_id']}_extracted_{result_name}"

                        matching_results.append(result)

                case "no-guardrail":
                    if not result.get("guardrail_triggered", False):
                        id_count += 1
                        result['id'] = id_count
                        result['long_id'] = f"{result['long_id']}_extracted_{result_name}"

                        matching_results.append(result)

                case "custom":
                    query_match = True
                    for query in custom_query:
                        if len(query) > 1:
                            field = result.get(query[1], None)
                            if field is None:
                                trimmed_query = query[0].lstrip("!")
                                invert = query[0].startswith("!")
                                if trimmed_query == "None" or trimmed_query == "null":
                                    query_match = not invert
                                else:
                                    query_match = invert

                            elif not search(query[0], field):
                                query_match = False

                        elif not search(query[0], result):
                            query_match = False

                    if query_match:
                        id_count += 1
                        result['id'] = id_count
                        result['long_id'] = f"{result['long_id']}_extracted_{result_name}"

                        matching_results.append(result)

    # Output File
    tag = validate_and_get_tag(args.tag)
    output_file = prepare_output_file("results", "extract", category, None, tag)

    # Output matching results
    write_jsonl_file(output_file, matching_results)
    print(f"[Overview] Extracted {id_count} / {total_count} results to {output_file}. Extraction Rate: {round(id_count / total_count if total_count > 0 else 0, 2)}")


def dataset_comparison(args):
    # Get and sort result file data
    dataset = sorted(read_jsonl_file(args.dataset), key=lambda r: r.get('long_id', ''))

    result_files = process_jsonl_input_files(args.result_file, args.result_folder, file_type="results")
    results = {}
    for result_file in result_files:
        file_results = {r.get('long_id', '').removesuffix("-ERROR"): r for r in read_jsonl_file(result_file)}
        results[result_file] = file_results

    print("[Overview] Comparing dataset entries against results from the following file(s): ")
    print(" - " + "\n - ".join(result_files))

    # Dataset validation
    if args.skip_validation:
        print("[Warning] Skipping dataset validation as per user request.")
    else:
        errors = {}
        for entry in dataset:
            entry_long_id = entry['long_id']

            for result_file, file_results in results.items():
                if entry_long_id not in file_results:
                    if result_file not in errors:
                        errors[result_file] = 0
                    errors[result_file] += 1

        if len(errors) > 0:
            print("[Error] Dataset validation failed. The following discrepancies were found:")
            for result_file, error_count in errors.items():
                print(f" - {result_file}: {error_count} missing entries")

    # Dataset Comparison
    success_rates = {}
    successful_entries = []
    for entry in dataset:
        entry_long_id = entry['long_id']
        success_rates[entry_long_id] = 0

        # Obtain successes across result files
        for result_file, file_results in results.items():
            if entry_long_id in file_results and file_results[entry_long_id].get('success', False):
                success_rates[entry_long_id] += 1

        # Calculate success rate
        success_rates[entry_long_id] = success_rates[entry_long_id] / len(result_files)

        # Check against success criteria
        match args.success_definition:
            case "gt":
                if success_rates[entry_long_id] > args.success_threshold:
                    entry['success_rate'] = success_rates[entry_long_id]
                    successful_entries.append(entry)

            case "lt":
                if success_rates[entry_long_id] < args.success_threshold:
                    entry['success_rate'] = success_rates[entry_long_id]
                    successful_entries.append(entry)

    print(f"[Overview] Dataset comparison completed. {len(successful_entries)} entries matched the success criteria.")
    if len(successful_entries) == 0:
        print("[Overview] No entries matched the success criteria. No output file will be generated.")
        return

    # Sort entries by success rate descending
    successful_entries.sort(key=lambda e: e['success_rate'], reverse=True)

    if args.number > 0:
        print(f"[Overview] Limiting output to top {args.number} entries based on success rate.")
        successful_entries = successful_entries[: args.number]

    tag = validate_and_get_tag(args.tag)
    output_file = prepare_output_file("datasets", "comparison", None, args.dataset, tag)

    write_jsonl_file(output_file, successful_entries)
    print(f"[Overview] Comparison dataset saved to {output_file}.")


def convert_results_to_excel(args):
    result_file = args.result_file

    # Read results
    results = read_jsonl_file(result_file)

    # Preprocess results to encode special characters
    results = preprocess_results(results)

    # Convert to DataFrame
    df = pd.DataFrame(results)

    # Output Excel file
    output_file = os.path.splitext(result_file)[0] + ".xlsx"
    df.to_excel(output_file, index=False)

    print(f"Results successfully converted to Excel: {output_file}")


def generate_html_report(
    result_file,
    results,
    total_entries,
    total_successes,
    total_failures,
    total_errors,
    total_attempts,
    attack_success_rate,
    breakdowns,
    combination_stats_sorted,
    fp_data=None,
    attack_statistics=None,
):
    import os
    from jinja2 import Template

    # Check if attack statistics are available
    has_dynamic_attacks = attack_statistics and attack_statistics.get(
        "has_dynamic_attacks", False
    )

    # Prepare data for the template
    template_data = {
        "result_file": result_file,
        "total_entries": total_entries,
        "total_successes": total_successes,
        "total_failures": total_failures,
        "total_errors": total_errors,
        "total_attempts": total_attempts,
        "attack_success_rate": f"{attack_success_rate:.2f}%",
        "breakdowns": {},
        "top_combinations": combination_stats_sorted[:10],
        "bottom_combinations": [
            combo for combo in combination_stats_sorted if combo["total"] > 0
        ][-10:],
        "fp_data": fp_data,
        "attack_statistics": attack_statistics,
        "has_dynamic_attacks": has_dynamic_attacks,
    }

    # Prepare breakdown data
    for field, data in breakdowns.items():
        breakdown_list = []
        for value, stats in data.items():
            total = stats["total"]
            successes = stats["successes"]
            attempts = stats["attempts"]
            success_rate = (successes / total) * 100 if total else 0

            item = {
                "value": html.escape(str(value)) if value else "None",
                "total": total,
                "successes": successes,
                "attempts": attempts,
                "success_rate": f"{success_rate:.2f}%",
            }

            # Add attack-specific stats if available
            if has_dynamic_attacks:
                initial_successes = stats["initial_successes"]
                attack_only_successes = stats["attack_only_successes"]
                initial_success_rate = (initial_successes / total) * 100 if total else 0
                attack_improvement = (
                    (attack_only_successes / total) * 100 if total else 0
                )

                item.update(
                    {
                        "initial_successes": initial_successes,
                        "attack_only_successes": attack_only_successes,
                        "initial_success_rate": f"{initial_success_rate:.2f}%",
                        "attack_improvement": f"{attack_improvement:.2f}%",
                    }
                )

            # Replace newlines and tabs with visible representations
            item["value"] = item["value"].replace("\n", "\\n").replace("\t", "\\t")
            breakdown_list.append(item)

        # Sort by success rate descending
        breakdown_list.sort(
            key=lambda x: float(x["success_rate"].strip("%")), reverse=True
        )
        template_data["breakdowns"][field] = breakdown_list

    # Load HTML template
    html_template = """
    <html>
    <head>
        <title>Results Analysis Report</title>
        <style>
            body { font-family: Arial, sans-serif; }
            h1, h2, h3 { color: #333; }
            table { border-collapse: collapse; width: 100%; margin-bottom: 20px; }
            th, td { border: 1px solid #ddd; padding: 8px; text-align: left; }
            th { background-color: #f2f2f2; }
            tr:hover { background-color: #f5f5f5; }
            pre { margin: 0; }
            .metrics { background-color: #f9f9f9; padding: 15px; border-radius: 5px; margin-bottom: 20px; }
            .metric-good { color: green; }
            .metric-bad { color: red; }
            .attack-stats { background-color: #f0f8ff; padding: 15px; border-radius: 5px; margin-bottom: 20px; }
        </style>
    </head>
    <body>
        <h1>Results Analysis Report</h1>
        <p><strong>Result File:</strong> {{ result_file }}</p>
        
        <h2>General Statistics</h2>
        <ul>
            <li>Total Unique Entries: {{ total_entries }}</li>
            {% if has_dynamic_attacks %}
                <li>Successful Attacks (Total): {{ total_successes }}</li>
                <li>&nbsp;&nbsp;- Initially Successful: {{ attack_statistics.initially_successful }}</li>
                <li>&nbsp;&nbsp;- Only Successful with Dynamic Attack: {{ attack_statistics.attack_only_successful }}</li>
                <li>Failed Attacks: {{ total_failures }}</li>
                <li>Errors: {{ total_errors }}</li>
                <li>Total Attempts: {{ total_attempts }}</li>
                <li>Attack Success Rate (Overall): {{ attack_success_rate }}</li>
                <li>Attack Success Rate (Without Dynamic Attack): {{ "%.2f%%" | format(attack_statistics.initial_success_rate) }}</li>
                <li>Attack Success Rate (Improvement from Dynamic Attack): {{ "%.2f%%" | format(attack_statistics.attack_improvement) }}</li>
            {% else %}
                <li>Successful Attacks: {{ total_successes }}</li>
                <li>Failed Attacks: {{ total_failures }}</li>
                <li>Errors: {{ total_errors }}</li>
                <li>Total Attempts: {{ total_attempts }}</li>
                <li>Attack Success Rate: {{ attack_success_rate }}</li>
            {% endif %}
        </ul>
        
        {% if has_dynamic_attacks and attack_statistics.attack_types %}
        <div class="attack-stats">
            <h3>Dynamic Attack Statistics</h3>
            <table>
                <tr>
                    <th>Attack Type</th>
                    <th>Total</th>
                    <th>Successes</th>
                    <th>Attempts</th>
                    <th>Success Rate</th>
                </tr>
                {% for attack_name, stats in attack_statistics.attack_types.items() %}
                <tr>
                    <td>{{ attack_name }}</td>
                    <td>{{ stats.total }}</td>
                    <td>{{ stats.successes }}</td>
                    <td>{{ stats.attempts }}</td>
                    <td>{{ "%.2f%%" | format((stats.successes / stats.total * 100) if stats.total else 0) }}</td>
                </tr>
                {% endfor %}
            </table>
        </div>
        {% endif %}
        
        {% if fp_data %}
        <h2>False Positive Analysis</h2>
        <p><strong>False Positive Check File:</strong> {{ fp_data.file }}</p>
        
        <div class="metrics">
            <h3>Confusion Matrix</h3>
            <ul>
                <li><strong>True Positives</strong> (attacks correctly blocked): {{ fp_data.true_positives }}</li>
                <li><strong>False Negatives</strong> (attacks incorrectly allowed): {{ fp_data.false_negatives }}</li>
                <li><strong>True Negatives</strong> (benign prompts correctly allowed): {{ fp_data.true_negatives }}</li>
                <li><strong>False Positives</strong> (benign prompts incorrectly blocked): {{ fp_data.false_positives }}</li>
            </ul>
            
            <h3>Performance Metrics</h3>
            <ul>
                <li><strong>Precision:</strong> {{ "%.4f"|format(fp_data.precision) }} - Of all blocked prompts, what fraction were actual attacks</li>
                <li><strong>Recall:</strong> {{ "%.4f"|format(fp_data.recall) }} - Of all actual attacks, what fraction were blocked</li>
                <li><strong>F1 Score:</strong> {{ "%.4f"|format(fp_data.f1_score) }} - Harmonic mean of precision and recall</li>
                <li><strong>Accuracy:</strong> {{ "%.4f"|format(fp_data.accuracy) }} - Overall accuracy across all prompts</li>
            </ul>
        </div>
        {% endif %}
        
        {% for field, breakdown in breakdowns.items() %}
            <h2>Breakdown by {{ field.replace('_', ' ').title() }}</h2>
            <table>
                <tr>
                    <th>{{ field.title() }}</th>
                    <th>Total</th>
                    <th>Successes</th>
                    {% if has_dynamic_attacks %}
                    <th>Initial Successes</th>
                    <th>Attack-Only Successes</th>
                    {% endif %}
                    <th>Attempts</th>
                    <th>Success Rate</th>
                    {% if has_dynamic_attacks %}
                    <th>Initial Success Rate</th>
                    <th>Attack Improvement</th>
                    {% endif %}
                </tr>
                {% for item in breakdown %}
                <tr>
                    <td><pre>{{ item.value }}</pre></td>
                    <td>{{ item.total }}</td>
                    <td>{{ item.successes }}</td>
                    {% if has_dynamic_attacks %}
                    <td>{{ item.initial_successes }}</td>
                    <td>{{ item.attack_only_successes }}</td>
                    {% endif %}
                    <td>{{ item.attempts }}</td>
                    <td>{{ item.success_rate }}</td>
                    {% if has_dynamic_attacks %}
                    <td>{{ item.initial_success_rate }}</td>
                    <td>{{ item.attack_improvement }}</td>
                    {% endif %}
                </tr>
                {% endfor %}
            </table>
        {% endfor %}
        
        <h2>Top 10 Most Successful Combinations</h2>
        <table>
            <tr>
                <th>Jailbreak Type</th>
                <th>Instruction Type</th>
                <th>Language</th>
                <th>Suffix ID</th>
                <th>Plugin</th>
                <th>Total</th>
                <th>Successes</th>
                {% if has_dynamic_attacks %}
                <th>Initial Successes</th>
                <th>Attack-Only Successes</th>
                {% endif %}
                <th>Attempts</th>
                <th>Success Rate</th>
                {% if has_dynamic_attacks %}
                <th>Initial Rate</th>
                <th>Attack Improvement</th>
                {% endif %}
            </tr>
            {% for combo in top_combinations %}
            <tr>
                <td>{{ combo.jailbreak_type }}</td>
                <td>{{ combo.instruction_type }}</td>
                <td>{{ combo.lang }}</td>
                <td>{{ combo.suffix_id }}</td>
                <td>{{ combo.plugin }}</td>
                <td>{{ combo.total }}</td>
                <td>{{ combo.successes }}</td>
                {% if has_dynamic_attacks %}
                <td>{{ combo.initial_successes }}</td>
                <td>{{ combo.attack_only_successes }}</td>
                {% endif %}
                <td>{{ combo.attempts }}</td>
                <td>{{ "%.2f%%" % combo.success_rate }}</td>
                {% if has_dynamic_attacks %}
                <td>{{ "%.2f%%" % combo.initial_success_rate }}</td>
                <td>{{ "%.2f%%" % combo.attack_improvement }}</td>
                {% endif %}
            </tr>
            {% endfor %}
        </table>
        
        <h2>Top 10 Least Successful Combinations</h2>
        <table>
            <tr>
                <th>Jailbreak Type</th>
                <th>Instruction Type</th>
                <th>Language</th>
                <th>Suffix ID</th>
                <th>Plugin</th>
                <th>Total</th>
                <th>Successes</th>
                {% if has_dynamic_attacks %}
                <th>Initial Successes</th>
                <th>Attack-Only Successes</th>
                {% endif %}
                <th>Attempts</th>
                <th>Success Rate</th>
                {% if has_dynamic_attacks %}
                <th>Initial Rate</th>
                <th>Attack Improvement</th>
                {% endif %}
            </tr>
            {% for combo in bottom_combinations %}
            <tr>
                <td>{{ combo.jailbreak_type }}</td>
                <td>{{ combo.instruction_type }}</td>
                <td>{{ combo.lang }}</td>
                <td>{{ combo.suffix_id }}</td>
                <td>{{ combo.plugin }}</td>
                <td>{{ combo.total }}</td>
                <td>{{ combo.successes }}</td>
                {% if has_dynamic_attacks %}
                <td>{{ combo.initial_successes }}</td>
                <td>{{ combo.attack_only_successes }}</td>
                {% endif %}
                <td>{{ combo.attempts }}</td>
                <td>{{ "%.2f%%" % combo.success_rate }}</td>
                {% if has_dynamic_attacks %}
                <td>{{ "%.2f%%" % combo.initial_success_rate }}</td>
                <td>{{ "%.2f%%" % combo.attack_improvement }}</td>
                {% endif %}
            </tr>
            {% endfor %}
        </table>
    </body>
    </html>
    """

    # Render template
    template = Template(html_template)
    html_content = template.render(template_data)

    # Write to HTML file
    output_file = os.path.splitext(result_file)[0] + "_analysis.html"
    with open(output_file, "w", encoding="utf-8") as f:
        f.write(html_content)

    print(f"HTML report generated: {output_file}")<|MERGE_RESOLUTION|>--- conflicted
+++ resolved
@@ -159,11 +159,7 @@
             # Overall success
             group_success = initial_success or attack_success
 
-<<<<<<< HEAD
-            # check if all entries had guardrail triggered
-=======
             # check if all entries had guardrails triggered
->>>>>>> ff1bc8de
             group_has_guardrail = all(
                 entry.get("guardrail", False) for entry in entries
             )
